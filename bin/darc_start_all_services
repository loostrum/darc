#!/bin/bash
# 
# Start all DARC services

<<<<<<< HEAD
port=51000
# Master service
if ps ax | grep "[d]arc_service" > /dev/null; then
    echo "DARC master service online"
else
    echo "DARC master service offline, starting"
    log_dir=$HOME/darc/master_log
    mkdir -p $log_dir 2>/dev/null
    nohup darc_service 2>&1 > $log_dir/$(hostname).log &
    # Wait until online
    echo "Waiting for DARC master to be online"
    while [ -z "`netstat -tln | grep $port`" ]; do
          sleep 0.001
    done
fi
=======
# Make sure master is running
darc_start_master
>>>>>>> b15bac8d

# start services
echo "Starting services"
darc --service all start<|MERGE_RESOLUTION|>--- conflicted
+++ resolved
@@ -2,26 +2,8 @@
 # 
 # Start all DARC services
 
-<<<<<<< HEAD
-port=51000
-# Master service
-if ps ax | grep "[d]arc_service" > /dev/null; then
-    echo "DARC master service online"
-else
-    echo "DARC master service offline, starting"
-    log_dir=$HOME/darc/master_log
-    mkdir -p $log_dir 2>/dev/null
-    nohup darc_service 2>&1 > $log_dir/$(hostname).log &
-    # Wait until online
-    echo "Waiting for DARC master to be online"
-    while [ -z "`netstat -tln | grep $port`" ]; do
-          sleep 0.001
-    done
-fi
-=======
 # Make sure master is running
 darc_start_master
->>>>>>> b15bac8d
 
 # start services
 echo "Starting services"
