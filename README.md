# DARC
Data Analysis of Real-time Candidates from ARTS

This repository contains the necessary software to automatically process FRB candidates produced by the ARTS real-time system.
The main executable should only be run on the ARTS cluster.

### Branches
Note: IAB modes also support processing the central TAB.
<<<<<<< HEAD
* master: Real-time, TAB mode processing.
* dev: Development of real-time processing
* test_trigger: Directly apply thresholds to AMBER triggers to test IQUV triggering (IAB).
=======
* master: Offline processing of 12 TABs.
* real-time: Development of real-time processing.
* test_trigger: Directly apply thresholds to AMBER triggers to test IQUV triggering (IAB).
* tab: Development of offline processing of 12 TABs.
>>>>>>> 35dbcfe5

### Overview
DARC comprises several parts that communicate through either queues or sockets. The availability of different services depends on which branch is active.

* DARCMaster: Master service. Handles communication with user, controls all other services.
* AMBERListener: Listens for AMBER triggers on a socket and puts them on a Python queue.
* AMBERTriggering: Directly applies thresholds to AMBER triggers and puts triggers on VOEvent queue.
* VOEventGenerator: Converts incoming trigger to VOEvent and sends it.
* StatusWebsite: Queries status of all services and generates status webpage.
<<<<<<< HEAD
* OfflineProcessing: Handles offline processing for IAB mode
=======
* OfflineProcesing: Handles offline processing for 12 TABs / IAB.
>>>>>>> 35dbcfe5

### Executables
`darc`: Used to interact with the all services through the DARC Master service.\
`darc_start_master`: Starts the DARC Master service if not already running.\
`darc_stop_master`: Stops the DARC Master service and by extension all other services.\
`darc_start_all_services`: Starts all services, including DARC Master if it is not running.\
`darc_stop_all_services`: Stops all services except DARC Master.\
`darc_kill_all`: Kill DARC Master service and by extension all other services.\
<<<<<<< HEAD
`darc_service`: The DARC Master service. Should not be started directly, but through `darc_start_master` or `darc_start_all_services`
=======
`darc_service`: The DARC Master service. Should not be started directly, but through `darc_start_master` or `darc_start_all_services`
>>>>>>> 35dbcfe5
<|MERGE_RESOLUTION|>--- conflicted
+++ resolved
@@ -6,16 +6,10 @@
 
 ### Branches
 Note: IAB modes also support processing the central TAB.
-<<<<<<< HEAD
 * master: Real-time, TAB mode processing.
 * dev: Development of real-time processing
 * test_trigger: Directly apply thresholds to AMBER triggers to test IQUV triggering (IAB).
-=======
-* master: Offline processing of 12 TABs.
 * real-time: Development of real-time processing.
-* test_trigger: Directly apply thresholds to AMBER triggers to test IQUV triggering (IAB).
-* tab: Development of offline processing of 12 TABs.
->>>>>>> 35dbcfe5
 
 ### Overview
 DARC comprises several parts that communicate through either queues or sockets. The availability of different services depends on which branch is active.
@@ -25,11 +19,7 @@
 * AMBERTriggering: Directly applies thresholds to AMBER triggers and puts triggers on VOEvent queue.
 * VOEventGenerator: Converts incoming trigger to VOEvent and sends it.
 * StatusWebsite: Queries status of all services and generates status webpage.
-<<<<<<< HEAD
-* OfflineProcessing: Handles offline processing for IAB mode
-=======
 * OfflineProcesing: Handles offline processing for 12 TABs / IAB.
->>>>>>> 35dbcfe5
 
 ### Executables
 `darc`: Used to interact with the all services through the DARC Master service.\
@@ -38,8 +28,4 @@
 `darc_start_all_services`: Starts all services, including DARC Master if it is not running.\
 `darc_stop_all_services`: Stops all services except DARC Master.\
 `darc_kill_all`: Kill DARC Master service and by extension all other services.\
-<<<<<<< HEAD
-`darc_service`: The DARC Master service. Should not be started directly, but through `darc_start_master` or `darc_start_all_services`
-=======
-`darc_service`: The DARC Master service. Should not be started directly, but through `darc_start_master` or `darc_start_all_services`
->>>>>>> 35dbcfe5
+`darc_service`: The DARC Master service. Should not be started directly, but through `darc_start_master` or `darc_start_all_services`