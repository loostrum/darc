#!/usr/bin/env python

import os
import astropy.units as u

# config
ROOT_DIR = os.path.dirname(os.path.abspath(__file__))
CONFIG_FILE = os.path.join(ROOT_DIR, 'config.yaml')

# hosts
<<<<<<< HEAD
#MASTER = "arts041"
#WORKERS = ["arts001", "arts002", "arts003", "arts004", "arts005", 
#           "arts006", "arts007", "arts008", "arts009", "arts010", 
#           "arts011", "arts012", "arts013", "arts014", "arts015", 
#           "arts016", "arts017", "arts018", "arts019", "arts020", 
#           "arts021", "arts022", "arts023", "arts024", "arts025", 
#           "arts026", "arts027", "arts028", "arts029", "arts030", 
#           "arts031", "arts032", "arts033", "arts034", "arts035", 
#           "arts036", "arts037", "arts038", "arts039", "arts040"]
MASTER = 'bla'
WORKERS = ['macoostrum']
=======
MASTER = "arts041"
WORKERS = ["arts001", "arts002", "arts003", "arts004", "arts005", 
           "arts006", "arts007", "arts008", "arts009", "arts010", 
           "arts011", "arts012", "arts013", "arts014", "arts015", 
           "arts016", "arts017", "arts018", "arts019", "arts020", 
           "arts021", "arts022", "arts023", "arts024", "arts025", 
           "arts026", "arts027", "arts028", "arts029", "arts030", 
           "arts031", "arts032", "arts033", "arts034", "arts035", 
           "arts036", "arts037", "arts038", "arts039", "arts040"]
>>>>>>> f9f560c0

# WSRT/Apertif constants
NCHAN = 1536
BANDWIDTH = 300.*u.MHz
TSAMP = 81.92E-6*u.s
WSRT_LAT = 52.915184*u.deg
WSRT_LON = 6.60387*u.deg
WSRT_ALT = 16*u.m
NUMCB = 40<|MERGE_RESOLUTION|>--- conflicted
+++ resolved
@@ -8,19 +8,6 @@
 CONFIG_FILE = os.path.join(ROOT_DIR, 'config.yaml')
 
 # hosts
-<<<<<<< HEAD
-#MASTER = "arts041"
-#WORKERS = ["arts001", "arts002", "arts003", "arts004", "arts005", 
-#           "arts006", "arts007", "arts008", "arts009", "arts010", 
-#           "arts011", "arts012", "arts013", "arts014", "arts015", 
-#           "arts016", "arts017", "arts018", "arts019", "arts020", 
-#           "arts021", "arts022", "arts023", "arts024", "arts025", 
-#           "arts026", "arts027", "arts028", "arts029", "arts030", 
-#           "arts031", "arts032", "arts033", "arts034", "arts035", 
-#           "arts036", "arts037", "arts038", "arts039", "arts040"]
-MASTER = 'bla'
-WORKERS = ['macoostrum']
-=======
 MASTER = "arts041"
 WORKERS = ["arts001", "arts002", "arts003", "arts004", "arts005", 
            "arts006", "arts007", "arts008", "arts009", "arts010", 
@@ -30,7 +17,6 @@
            "arts026", "arts027", "arts028", "arts029", "arts030", 
            "arts031", "arts032", "arts033", "arts034", "arts035", 
            "arts036", "arts037", "arts038", "arts039", "arts040"]
->>>>>>> f9f560c0
 
 # WSRT/Apertif constants
 NCHAN = 1536
