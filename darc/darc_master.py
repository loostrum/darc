--- conflicted
+++ resolved
@@ -33,7 +33,6 @@
         self.amber_listener_queue = mp.Queue()
         self.voevent_queue = mp.Queue()
 
-<<<<<<< HEAD
         # Initalize services
         self.events = {'amber_listener': threading.Event(),
                        'amber_triggering': threading.Event(),
@@ -44,8 +43,6 @@
                         'voevent_generator': VOEventGenerator(self.events['voevent_generator']),
                         'status_website': StatusWebsite(self.events['status_website'])}
 
-=======
->>>>>>> 8807eea0
         # Load config file
         with open(CONFIG_FILE, 'r') as f:
             config = yaml.load(f)['darc_master']
@@ -84,6 +81,7 @@
 
 
         self.logger.info('Initalized')
+
         if self.publish_status:
             self.run_website()
 
