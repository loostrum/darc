# DARC Master config
darc_master:
    log_file: '{home}/darc/log/darc_master.{hostname}.log'
    port: 51000  # NOTE: also hardcoded in darc_start_all_services
    socket_timeout: 30  # for creating socket
    stop_timeout: 5  # for stopping services
    real_time: True
    services_master_rt: ['status_website', 'voevent_generator']
    services_worker_rt: ['amber_listener', 'amber_clustering', 'dada_trigger', 'processor']
    services_master_off: ['offline_processing', 'status_website']
    services_worker_off: ['offline_processing']
    commands: ['start_observation', 'stop_observation', 'abort_observation', 'status', 'start', 'stop', 'restart', 'stop_master']

# Status website
status_website:
    log_file: '{home}/darc/log/status_website.{hostname}.log'
    web_dir: '{home}/public_html/darc/status'
    interval: 10
    timeout: 10
    colour_good: 'green'
    colour_bad: 'red'
    colour_unknown: 'grey'
    service_to_name:
        voevent_generator: 'VOEvent generator'
        status_website: 'Status website'
        amber_listener: 'AMBER listener'
        amber_clustering: 'AMBER clustering'
        amber_triggering: 'AMBER triggering'
        offline_processing: 'Offline processing'
        dada_trigger: 'DADA triggering'
        processor: 'Processor'

# AMBER trigger listener
amber_listener:
    log_file: '{home}/darc/log/amber_listener.{hostname}.log'
    interval: .2
    start_timeout: 30

# Direct processing of AMBER triggers
amber_triggering:
    log_file: '{home}/darc/log/amber_triggering.{hostname}.log'
    interval: 10
    #dm_min: 55
    #dm_max: 60
    dm_min: 0
    dm_max: 3000
    snr_min: 80
    age_max: 10

# Clustering of AMBER triggers
amber_clustering:
    log_file: '{home}/darc/log/amber_clustering.{hostname}.log'
    interval: 2.0
    dm_min: 0
    dm_max: 9999
    snr_min: 10
    age_max: 10

# VOEvent generator
voevent_generator:
    log_file: '{home}/darc/log/voevent_generator.{hostname}.log'
    voevent_dir: '{home}/darc/voevents'
    send_events: False
    server_port: 52000
    server_auth: '9S5JNp9MgM'
    broker_host: 'arts041.apertif'  # ToDo: replace by phobos
    broker_port: 8098

# DADA triggers
dada_trigger:
    log_file: '{home}/darc/log/dada_trigger.{hostname}.log'
    window_size_i: 10.24
    window_size_iquv: 10.24
    port_i: 30000
    port_iquv: 30001

# Trigger processor
processor:
    log_file: '{home}/darc/log/processor.{hostname}.log'
    model_dir: '{home}/keras_models'
    model_name_freqtime: '20190416freq_time.hdf5'
    model_name_dmtime: 'heimdall_dm_time.hdf5'
    nfreq: 32
    ntime: 64
    ndm: 64

# SB generator
sb_generator:
    table_folder: "{home}/.controller/synthesized_beam_tables/"
    table:
        sc3: "sbtable-9tabs-114sbs-f1370.txt"
        sc4: "sbtable-sc4-12tabs-71sbs.txt"
    numtab:
        sc3: 9
        sc4: 12
    numsb:
        sc3: 114
        sc4: 71

# Offline processing
offline_processing:
<<<<<<< HEAD
    log_file: '{home}/darc/log/offline_processing.{hostname}.log'
    result_dir: '{home}/observations/results/'
=======
    log_file: "{home}/darc/log/offline_processing.{hostname}.log"
    process_sb: True
    numthread: 2
    result_dir: "{home}/observations/results/"
>>>>>>> 2a59ddb3
    interval: 10
    timeout: 10
    pthresh_freqtime: 0.5
    pthresh_dmtime: 0.05
    cmap: 'viridis'
    ntime_plot: 64
    nfreq_plot: 64
    ndm: 64
    snrmin_processing: 10
    snrmin_processing_local: 5
    dmmin: 20
    dmmax: 5000
    clean_type: "perchannel"
    max_proc_time: 36000
    ml_gpus: 0
<<<<<<< HEAD
    key_ntriggers_skipped: 'ntriggers_skipped'
    keys_data: ['data_freq_time', 'data_dm_time', 'params', 'tab']
    model_dir: '{home}/keras_models'
    emailer: '{home}/ARTS-obs/emailer.py'
    triggering: '{home}/ARTS-obs/external/arts-analysis/triggers.py'
    classifier: '{home}/ARTS-obs/external/single_pulse_ml/single_pulse_ml/classify.py'
    trigger_to_master: '{home}/ARTS-obs/trigger_to_master.py'
    venv_dir: '{home}/python34'
=======
    test_pulsars: ["B0329+54", "B1933+16", "B0531+21", "B0950+08"]
    key_ntriggers_skipped: "ntriggers_skipped"
    keys_data: ["data_freq_time", "data_dm_time", "params"]
    model_dir: "{home}/keras_models"
    model_1dtime: "heimdall_b0329_mix_147411d_time.hdf5"
    model_dmtime: "heimdall_dm_time.hdf5"
    model_freqtime: "20190501freq_time.hdf5"
    emailer: "{home}/ARTS-obs/emailer.py"
    triggering: "{home}/ARTS-obs/external/arts-analysis/triggers.py"
    classifier: "{home}/ARTS-obs/external/single_pulse_ml/single_pulse_ml/classify.py"
    trigger_to_master: "{home}/ARTS-obs/trigger_to_master.py"
    venv_dir: "{home}/python34"
>>>>>>> 2a59ddb3
<|MERGE_RESOLUTION|>--- conflicted
+++ resolved
@@ -1,44 +1,43 @@
 # DARC Master config
 darc_master:
-    log_file: '{home}/darc/log/darc_master.{hostname}.log'
+    log_file: "{home}/darc/log/darc_master.{hostname}.log"
     port: 51000  # NOTE: also hardcoded in darc_start_all_services
     socket_timeout: 30  # for creating socket
     stop_timeout: 5  # for stopping services
     real_time: True
-    services_master_rt: ['status_website', 'voevent_generator']
-    services_worker_rt: ['amber_listener', 'amber_clustering', 'dada_trigger', 'processor']
-    services_master_off: ['offline_processing', 'status_website']
-    services_worker_off: ['offline_processing']
+    services_master_rt: ["status_website", "voevent_generator"]
+    services_worker_rt: ["amber_listener", "amber_clustering", "dada_trigger", "processor"]
+    services_master_off: ["offline_processing", "status_website"]
+    services_worker_off: ["offline_processing"]
     commands: ['start_observation', 'stop_observation', 'abort_observation', 'status', 'start', 'stop', 'restart', 'stop_master']
 
 # Status website
 status_website:
-    log_file: '{home}/darc/log/status_website.{hostname}.log'
-    web_dir: '{home}/public_html/darc/status'
+    log_file: "{home}/darc/log/status_website.{hostname}.log"
+    web_dir: "{home}/public_html/darc/status"
     interval: 10
     timeout: 10
-    colour_good: 'green'
-    colour_bad: 'red'
-    colour_unknown: 'grey'
+    colour_good: "green"
+    colour_bad: "red"
+    colour_unknown: "grey"
     service_to_name:
-        voevent_generator: 'VOEvent generator'
-        status_website: 'Status website'
-        amber_listener: 'AMBER listener'
-        amber_clustering: 'AMBER clustering'
-        amber_triggering: 'AMBER triggering'
-        offline_processing: 'Offline processing'
-        dada_trigger: 'DADA triggering'
-        processor: 'Processor'
+        voevent_generator: "VOEvent generator"
+        status_website: "Status website"
+        amber_listener: "AMBER listener"
+        amber_triggering: "AMBER triggering"
+        offline_processing: "Offline processing"
+        dada_trigger: "DADA triggering"
+	processor: "Processor"
 
 # AMBER trigger listener
 amber_listener:
-    log_file: '{home}/darc/log/amber_listener.{hostname}.log'
+    log_file: "{home}/darc/log/amber_listener.{hostname}.log"
     interval: .2
     start_timeout: 30
 
 # Direct processing of AMBER triggers
 amber_triggering:
-    log_file: '{home}/darc/log/amber_triggering.{hostname}.log'
+    log_file: "{home}/darc/log/amber_triggering.{hostname}.log"
     interval: 10
     #dm_min: 55
     #dm_max: 60
@@ -49,40 +48,30 @@
 
 # Clustering of AMBER triggers
 amber_clustering:
-    log_file: '{home}/darc/log/amber_clustering.{hostname}.log'
+    log_file: "{home}/darc/log/amber_clustering.{hostname}.log"
     interval: 2.0
     dm_min: 0
-    dm_max: 9999
+    dm_max: 99999
     snr_min: 10
     age_max: 10
 
 # VOEvent generator
 voevent_generator:
-    log_file: '{home}/darc/log/voevent_generator.{hostname}.log'
-    voevent_dir: '{home}/darc/voevents'
+    log_file: "{home}/darc/log/voevent_generator.{hostname}.log"
+    voevent_dir: "{home}/darc/voevents"
     send_events: False
     server_port: 52000
-    server_auth: '9S5JNp9MgM'
-    broker_host: 'arts041.apertif'  # ToDo: replace by phobos
+    server_auth: "9S5JNp9MgM"
+    broker_host: "arts041.apertif"  # ToDo: replace by phobos
     broker_port: 8098
 
 # DADA triggers
 dada_trigger:
-    log_file: '{home}/darc/log/dada_trigger.{hostname}.log'
+    log_file: "{home}/darc/log/dada_trigger.{hostname}.log"
     window_size_i: 10.24
     window_size_iquv: 10.24
     port_i: 30000
     port_iquv: 30001
-
-# Trigger processor
-processor:
-    log_file: '{home}/darc/log/processor.{hostname}.log'
-    model_dir: '{home}/keras_models'
-    model_name_freqtime: '20190416freq_time.hdf5'
-    model_name_dmtime: 'heimdall_dm_time.hdf5'
-    nfreq: 32
-    ntime: 64
-    ndm: 64
 
 # SB generator
 sb_generator:
@@ -97,17 +86,22 @@
         sc3: 114
         sc4: 71
 
+# Trigger processor
+processor:
+    log_file: "{home}/darc/log/processor.{hostname}.log"
+    model_dir: "{home}/keras_models"
+    model_name_freqtime: '20190416freq_time.hdf5'
+    model_name_dmtime: 'heimdall_dm_time.hdf5'
+    nfreq: 32
+    ntime: 64
+    ndm: 64
+
 # Offline processing
 offline_processing:
-<<<<<<< HEAD
-    log_file: '{home}/darc/log/offline_processing.{hostname}.log'
-    result_dir: '{home}/observations/results/'
-=======
     log_file: "{home}/darc/log/offline_processing.{hostname}.log"
     process_sb: True
     numthread: 2
     result_dir: "{home}/observations/results/"
->>>>>>> 2a59ddb3
     interval: 10
     timeout: 10
     pthresh_freqtime: 0.5
@@ -123,16 +117,6 @@
     clean_type: "perchannel"
     max_proc_time: 36000
     ml_gpus: 0
-<<<<<<< HEAD
-    key_ntriggers_skipped: 'ntriggers_skipped'
-    keys_data: ['data_freq_time', 'data_dm_time', 'params', 'tab']
-    model_dir: '{home}/keras_models'
-    emailer: '{home}/ARTS-obs/emailer.py'
-    triggering: '{home}/ARTS-obs/external/arts-analysis/triggers.py'
-    classifier: '{home}/ARTS-obs/external/single_pulse_ml/single_pulse_ml/classify.py'
-    trigger_to_master: '{home}/ARTS-obs/trigger_to_master.py'
-    venv_dir: '{home}/python34'
-=======
     test_pulsars: ["B0329+54", "B1933+16", "B0531+21", "B0950+08"]
     key_ntriggers_skipped: "ntriggers_skipped"
     keys_data: ["data_freq_time", "data_dm_time", "params"]
@@ -144,5 +128,4 @@
     triggering: "{home}/ARTS-obs/external/arts-analysis/triggers.py"
     classifier: "{home}/ARTS-obs/external/single_pulse_ml/single_pulse_ml/classify.py"
     trigger_to_master: "{home}/ARTS-obs/trigger_to_master.py"
-    venv_dir: "{home}/python34"
->>>>>>> 2a59ddb3
+    venv_dir: "{home}/python34"